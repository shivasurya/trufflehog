package handlers

import (
	"bytes"
	"context"
	"errors"
	"fmt"
	"io"
	"os"
	"os/exec"
	"path/filepath"
	"strings"
	"time"

	"github.com/h2non/filetype"
	"github.com/mholt/archiver/v4"

	"github.com/trufflesecurity/trufflehog/v3/pkg/common"
	logContext "github.com/trufflesecurity/trufflehog/v3/pkg/context"
	"github.com/trufflesecurity/trufflehog/v3/pkg/sources"
)

type ctxKey int

const (
	depthKey ctxKey = iota

	errMaxArchiveDepthReached = "max archive depth reached"
)

var (
	maxDepth   = 5
	maxSize    = 250 * 1024 * 1024 // 20MB
	maxTimeout = time.Duration(30) * time.Second

	defaultBufferSize = 512
)

// Ensure the Archive satisfies the interfaces at compile time.
var _ SpecializedHandler = (*Archive)(nil)

// Archive is a handler for extracting and decompressing archives.
type Archive struct {
	size         int
	currentDepth int
}

// New sets a default maximum size and current size counter.
func (a *Archive) New() {
	a.size = 0
}

// SetArchiveMaxSize sets the maximum size of the archive.
func SetArchiveMaxSize(size int) {
	maxSize = size
}

// SetArchiveMaxDepth sets the maximum depth of the archive.
func SetArchiveMaxDepth(depth int) {
	maxDepth = depth
}

// SetArchiveMaxTimeout sets the maximum timeout for the archive handler.
func SetArchiveMaxTimeout(timeout time.Duration) {
	maxTimeout = timeout
}

// FromFile extracts the files from an archive.
func (a *Archive) FromFile(originalCtx context.Context, data io.Reader) chan []byte {
	archiveChan := make(chan []byte, defaultBufferSize)
	go func() {
		ctx, cancel := context.WithTimeout(originalCtx, maxTimeout)
		logger := logContext.AddLogger(ctx).Logger()
		defer cancel()
		defer close(archiveChan)
		err := a.openArchive(ctx, 0, data, archiveChan)
		if err != nil {
			if errors.Is(err, archiver.ErrNoMatch) {
				return
			}
			logger.V(2).Info("Error unarchiving chunk.")
		}
	}()
	return archiveChan
}

type decompressorInfo struct {
	depth       int
	reader      io.Reader
	archiveChan chan []byte
	archiver    archiver.Decompressor
}

// openArchive takes a reader and extracts the contents up to the maximum depth.
func (a *Archive) openArchive(ctx context.Context, depth int, reader io.Reader, archiveChan chan []byte) error {
	if depth >= maxDepth {
		return fmt.Errorf(errMaxArchiveDepthReached)
	}

	format, arReader, err := archiver.Identify("", reader)
	if errors.Is(err, archiver.ErrNoMatch) && depth > 0 {
		return a.handleNonArchiveContent(ctx, arReader, archiveChan)
	}

	switch archive := format.(type) {
	case archiver.Decompressor:
		info := decompressorInfo{depth: depth, reader: arReader, archiveChan: archiveChan, archiver: archive}
		return a.handleDecompressor(ctx, info)
	case archiver.Extractor:
		return archive.Extract(context.WithValue(ctx, depthKey, depth+1), reader, nil, a.extractorHandler(archiveChan))
	default:
		return fmt.Errorf("unknown archive type: %s", format.Name())
	}
}

func (a *Archive) handleNonArchiveContent(ctx context.Context, reader io.Reader, archiveChan chan []byte) error {
	aCtx := logContext.AddLogger(ctx)
	chunkReader := sources.NewChunkReader()
	chunkResChan := chunkReader(aCtx, reader)
	for data := range chunkResChan {
		if err := data.Error(); err != nil {
			aCtx.Logger().Error(err, "error reading chunk")
			continue
		}
		if err := common.CancellableWrite(ctx, archiveChan, data.Bytes()); err != nil {
			return err
		}
	}
	return nil
}

func (a *Archive) handleDecompressor(ctx context.Context, info decompressorInfo) error {
	compReader, err := info.archiver.OpenReader(info.reader)
	if err != nil {
		return err
	}
	fileBytes, err := a.ReadToMax(ctx, compReader)
	if err != nil {
		return err
	}
	newReader := bytes.NewReader(fileBytes)
	return a.openArchive(ctx, info.depth+1, newReader, info.archiveChan)
}

// IsFiletype returns true if the provided reader is an archive.
func (a *Archive) IsFiletype(_ context.Context, reader io.Reader) (io.Reader, bool) {
	format, readerB, err := archiver.Identify("", reader)
	if err != nil {
		return readerB, false
	}
	switch format.(type) {
	case archiver.Extractor:
		return readerB, true
	case archiver.Decompressor:
		return readerB, true
	default:
		return readerB, false
	}
}

// extractorHandler is applied to each file in an archiver.Extractor file.
func (a *Archive) extractorHandler(archiveChan chan []byte) func(context.Context, archiver.File) error {
	return func(ctx context.Context, f archiver.File) error {
		logger := logContext.AddLogger(ctx).Logger()
		logger.V(5).Info("Handling extracted file.", "filename", f.Name())
		depth := 0
		if ctxDepth, ok := ctx.Value(depthKey).(int); ok {
			depth = ctxDepth
		}

		fReader, err := f.Open()
		if err != nil {
			return err
		}
		fileBytes, err := a.ReadToMax(ctx, fReader)
		if err != nil {
			return err
		}
		fileContent := bytes.NewReader(fileBytes)

		err = a.openArchive(ctx, depth, fileContent, archiveChan)
		if err != nil {
			return err
		}
		return nil
	}
}

// ReadToMax reads up to the max size.
func (a *Archive) ReadToMax(ctx context.Context, reader io.Reader) (data []byte, err error) {
	// Archiver v4 is in alpha and using an experimental version of
	// rardecode. There is a bug somewhere with rar decoder format 29
	// that can lead to a panic. An issue is open in rardecode repo
	// https://github.com/nwaples/rardecode/issues/30.
	logger := logContext.AddLogger(ctx).Logger()
	defer func() {
		if r := recover(); r != nil {
			// Return an error from ReadToMax.
			if e, ok := r.(error); ok {
				err = e
			} else {
				err = fmt.Errorf("panic occurred: %v", r)
			}
			logger.Error(err, "Panic occurred when reading archive")
		}
	}()

	if common.IsDone(ctx) {
<<<<<<< HEAD
		return nil, fmt.Errorf("context is done")
	}

	var fileContent bytes.Buffer
	buf := make([]byte, defaultBufferSize)
	// Using io.CopyBuffer for performance advantages. Though buf is mandatory
	// for the method, due to the internal implementation of io.CopyBuffer, when
	// *bytes.Buffer implements io.WriterTo or io.ReaderFrom, the provided buf
	// is simply ignored. Thus, adjusting buf's size won't change the effect
	// or execution of the operation.
	_, err = io.CopyBuffer(&fileContent, reader, buf)
	if err != nil && !errors.Is(err, io.EOF) {
		return nil, err
	}
	if fileContent.Len() >= maxSize {
		logger.V(2).Info(errMaxArchiveDepthReached)
		return fileContent.Bytes()[:maxSize], nil
=======
		return nil, ctx.Err()
	}

	var fileContent bytes.Buffer
	// Create a limited reader to ensure we don't read more than the max size.
	lr := io.LimitReader(reader, int64(maxSize))

	// Using io.CopyBuffer for performance advantages. Though buf is mandatory
	// for the method, due to the internal implementation of io.CopyBuffer, when
	// *bytes.Buffer implements io.WriterTo or io.ReaderFrom, the provided buf
	// is simply ignored. Thus, we can pass nil for the buf parameter.
	_, err = io.CopyBuffer(&fileContent, lr, nil)
	if err != nil && !errors.Is(err, io.EOF) {
		return nil, err
	}

	if fileContent.Len() == maxSize {
		logger.V(2).Info("Max archive size reached.")
>>>>>>> 4dc5eb79
	}

	return fileContent.Bytes(), nil
}

const (
	arMimeType  = "application/x-unix-archive"
	rpmMimeType = "application/x-rpm"
)

// Define a map of mime types to corresponding command-line tools
var mimeTools = map[string][]string{
	arMimeType:  {"ar"},
	rpmMimeType: {"rpm2cpio", "cpio"},
}

// Check if the command-line tool is installed.
func isToolInstalled(tool string) bool {
	_, err := exec.LookPath(tool)
	return err == nil
}

// Ensure all tools are available for given mime type.
func ensureToolsForMimeType(mimeType string) error {
	tools, exists := mimeTools[mimeType]
	if !exists {
		return fmt.Errorf("unsupported mime type")
	}

	for _, tool := range tools {
		if !isToolInstalled(tool) {
			return fmt.Errorf("Required tool " + tool + " is not installed")
		}
	}

	return nil
}

// HandleSpecialized takes a file path and an io.Reader representing the input file,
// and processes it based on its extension, such as handling Debian (.deb) and RPM (.rpm) packages.
// It returns an io.Reader that can be used to read the processed content of the file,
// and an error if any issues occurred during processing.
// If the file is specialized, the returned boolean is true with no error.
// The caller is responsible for closing the returned reader.
func (a *Archive) HandleSpecialized(ctx logContext.Context, reader io.Reader) (io.Reader, bool, error) {
	mimeType, reader, err := determineMimeType(reader)
	if err != nil {
		return nil, false, err
	}

	switch mimeType {
	case arMimeType: // includes .deb files
		if err := ensureToolsForMimeType(mimeType); err != nil {
			return nil, false, err
		}
		reader, err = a.extractDebContent(ctx, reader)
	case rpmMimeType:
		if err := ensureToolsForMimeType(mimeType); err != nil {
			return nil, false, err
		}
		reader, err = a.extractRpmContent(ctx, reader)
	default:
		return reader, false, nil
	}

	if err != nil {
		return nil, false, fmt.Errorf("unable to extract file with MIME type %s: %w", mimeType, err)
	}
	return reader, true, nil
}

// extractDebContent takes a .deb file as an io.Reader, extracts its contents
// into a temporary directory, and returns a Reader for the extracted data archive.
// It handles the extraction process by using the 'ar' command and manages temporary
// files and directories for the operation.
// The caller is responsible for closing the returned reader.
func (a *Archive) extractDebContent(ctx logContext.Context, file io.Reader) (io.ReadCloser, error) {
	if a.currentDepth >= maxDepth {
		return nil, fmt.Errorf(errMaxArchiveDepthReached)
	}

	tmpEnv, err := a.createTempEnv(ctx, file)
	if err != nil {
		return nil, err
	}
	defer os.Remove(tmpEnv.tempFileName)
	defer os.RemoveAll(tmpEnv.extractPath)

	cmd := exec.Command("ar", "x", tmpEnv.tempFile.Name())
	cmd.Dir = tmpEnv.extractPath
	if err := executeCommand(cmd); err != nil {
		return nil, err
	}

	handler := func(ctx logContext.Context, env tempEnv, file string) (string, error) {
		if strings.HasPrefix(file, "data.tar.") {
			return file, nil
		}
		return a.handleNestedFileMIME(ctx, env, file)
	}

	dataArchiveName, err := a.handleExtractedFiles(ctx, tmpEnv, handler)
	if err != nil {
		return nil, err
	}

	return openDataArchive(tmpEnv.extractPath, dataArchiveName)
}

// extractRpmContent takes an .rpm file as an io.Reader, extracts its contents
// into a temporary directory, and returns a Reader for the extracted data archive.
// It handles the extraction process by using the 'rpm2cpio' and 'cpio' commands and manages temporary
// files and directories for the operation.
// The caller is responsible for closing the returned reader.
func (a *Archive) extractRpmContent(ctx logContext.Context, file io.Reader) (io.ReadCloser, error) {
	if a.currentDepth >= maxDepth {
		return nil, fmt.Errorf("max archive depth reached")
	}

	tmpEnv, err := a.createTempEnv(ctx, file)
	if err != nil {
		return nil, err
	}
	defer os.Remove(tmpEnv.tempFileName)
	defer os.RemoveAll(tmpEnv.extractPath)

	// Use rpm2cpio to convert the RPM file to a cpio archive and then extract it using cpio command.
	cmd := exec.Command("sh", "-c", "rpm2cpio "+tmpEnv.tempFile.Name()+" | cpio -id")
	cmd.Dir = tmpEnv.extractPath
	if err := executeCommand(cmd); err != nil {
		return nil, err
	}

	handler := func(ctx logContext.Context, env tempEnv, file string) (string, error) {
		if strings.HasSuffix(file, ".tar.gz") {
			return file, nil
		}
		return a.handleNestedFileMIME(ctx, env, file)
	}

	dataArchiveName, err := a.handleExtractedFiles(ctx, tmpEnv, handler)
	if err != nil {
		return nil, err
	}

	return openDataArchive(tmpEnv.extractPath, dataArchiveName)
}

func (a *Archive) handleNestedFileMIME(ctx logContext.Context, tempEnv tempEnv, fileName string) (string, error) {
	nestedFile, err := os.Open(filepath.Join(tempEnv.extractPath, fileName))
	if err != nil {
		return "", err
	}
	defer nestedFile.Close()

	mimeType, reader, err := determineMimeType(nestedFile)
	if err != nil {
		return "", fmt.Errorf("unable to determine MIME type of nested filename: %s, %w", nestedFile.Name(), err)
	}

	switch mimeType {
	case arMimeType:
		_, _, err = a.HandleSpecialized(ctx, reader)
	case rpmMimeType:
		_, _, err = a.HandleSpecialized(ctx, reader)
	default:
		return "", nil
	}

	if err != nil {
		return "", fmt.Errorf("unable to extract file with MIME type %s: %w", mimeType, err)
	}

	return fileName, nil
}

// determineMimeType reads from the provided reader to detect the MIME type.
// It returns the detected MIME type and a new reader that includes the read portion.
func determineMimeType(reader io.Reader) (string, io.Reader, error) {
	buffer := make([]byte, 512)
	n, err := reader.Read(buffer)
	if err != nil {
		return "", nil, fmt.Errorf("unable to read file for MIME type detection: %w", err)
	}

	// Create a new reader that starts with the buffer we just read
	// and continues with the rest of the original reader.
	reader = io.MultiReader(bytes.NewReader(buffer[:n]), reader)

	kind, err := filetype.Match(buffer)
	if err != nil {
		return "", nil, fmt.Errorf("unable to determine file type: %w", err)
	}

	return kind.MIME.Value, reader, nil
}

// handleExtractedFiles processes each file in the extracted directory using a provided handler function.
// The function iterates through the files, applying the handleFile function to each, and returns the name
// of the data archive it finds. This centralizes the logic for handling specialized files such as .deb and .rpm
// by using the appropriate handling function passed as an argument. This design allows for flexibility and reuse
// of this function across various extraction processes in the package.
func (a *Archive) handleExtractedFiles(ctx logContext.Context, env tempEnv, handleFile func(logContext.Context, tempEnv, string) (string, error)) (string, error) {
	extractedFiles, err := os.ReadDir(env.extractPath)
	if err != nil {
		return "", fmt.Errorf("unable to read extracted directory: %w", err)
	}

	var dataArchiveName string
	for _, file := range extractedFiles {
		name, err := handleFile(ctx, env, file.Name())
		if err != nil {
			return "", err
		}
		if name != "" {
			dataArchiveName = name
			break
		}
	}

	return dataArchiveName, nil
}

type tempEnv struct {
	tempFile     *os.File
	tempFileName string
	extractPath  string
}

// createTempEnv creates a temporary file and a temporary directory for extracting archives.
// The caller is responsible for removing these temporary resources
// (both the file and directory) when they are no longer needed.
func (a *Archive) createTempEnv(ctx context.Context, file io.Reader) (tempEnv, error) {
	tempFile, err := os.CreateTemp("", "tmp")
	if err != nil {
		return tempEnv{}, fmt.Errorf("unable to create temporary file: %w", err)
	}

	extractPath, err := os.MkdirTemp("", "tmp_archive")
	if err != nil {
		return tempEnv{}, fmt.Errorf("unable to create temporary directory: %w", err)
	}

	b, err := a.ReadToMax(ctx, file)
	if err != nil {
		return tempEnv{}, err
	}

	if _, err = tempFile.Write(b); err != nil {
		return tempEnv{}, fmt.Errorf("unable to write to temporary file: %w", err)
	}

	return tempEnv{tempFile: tempFile, tempFileName: tempFile.Name(), extractPath: extractPath}, nil
}

func executeCommand(cmd *exec.Cmd) error {
	var stderr bytes.Buffer
	cmd.Stderr = &stderr
	if err := cmd.Run(); err != nil {
		return fmt.Errorf("unable to execute command %v: %w; error: %s", cmd.String(), err, stderr.String())
	}
	return nil
}

func openDataArchive(extractPath string, dataArchiveName string) (io.ReadCloser, error) {
	dataArchivePath := filepath.Join(extractPath, dataArchiveName)
	dataFile, err := os.Open(dataArchivePath)
	if err != nil {
		return nil, fmt.Errorf("unable to open file: %w", err)
	}
	return dataFile, nil
}<|MERGE_RESOLUTION|>--- conflicted
+++ resolved
@@ -206,25 +206,6 @@
 	}()
 
 	if common.IsDone(ctx) {
-<<<<<<< HEAD
-		return nil, fmt.Errorf("context is done")
-	}
-
-	var fileContent bytes.Buffer
-	buf := make([]byte, defaultBufferSize)
-	// Using io.CopyBuffer for performance advantages. Though buf is mandatory
-	// for the method, due to the internal implementation of io.CopyBuffer, when
-	// *bytes.Buffer implements io.WriterTo or io.ReaderFrom, the provided buf
-	// is simply ignored. Thus, adjusting buf's size won't change the effect
-	// or execution of the operation.
-	_, err = io.CopyBuffer(&fileContent, reader, buf)
-	if err != nil && !errors.Is(err, io.EOF) {
-		return nil, err
-	}
-	if fileContent.Len() >= maxSize {
-		logger.V(2).Info(errMaxArchiveDepthReached)
-		return fileContent.Bytes()[:maxSize], nil
-=======
 		return nil, ctx.Err()
 	}
 
@@ -243,7 +224,6 @@
 
 	if fileContent.Len() == maxSize {
 		logger.V(2).Info("Max archive size reached.")
->>>>>>> 4dc5eb79
 	}
 
 	return fileContent.Bytes(), nil
